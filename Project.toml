name = "Tutorials"
uuid = "ab87341f-2653-5384-8dc6-691ea82e91b3"
authors = ["Santiago Badia <santiago.badia@monash.edu>", "Francesc Verdugo <fverdugo@cimne.upc.edu>"]
version = "0.13.0"

[deps]
Gridap = "56d4f2e9-7ea1-5844-9cf6-b9c51ca7ce8e"
IJulia = "7073ff75-c697-5162-941a-fcdaad2a7d2a"
LineSearches = "d3d80556-e9d4-5f37-9878-2ab0fcc64255"
LinearAlgebra = "37e2e46d-f89d-539d-b4ee-838fcccc9c8e"
Literate = "98b081ad-f1c9-55d3-8b20-4c87d4299306"
NLsolve = "2774e3e8-f4cf-5e23-947b-6d7e65073b56"
Plots = "91a5bcdd-55d7-5caf-9e0b-520d859cae80"
Printf = "de0858da-6303-5e67-8744-51eddeeeb8d7"
Random = "9a3f8284-a2c9-5f02-9a11-845980a1fd5c"

[compat]
<<<<<<< HEAD
Gridap = "0.11, 0.12, 0.13, 0.14"
julia = "1.0"
=======
Gridap = "0.14"
julia = "1.3"
>>>>>>> 4b890ec6

[extras]
Test = "8dfed614-e22c-5e08-85e1-65c5234f0b40"

[targets]
test = ["Test"]<|MERGE_RESOLUTION|>--- conflicted
+++ resolved
@@ -15,13 +15,8 @@
 Random = "9a3f8284-a2c9-5f02-9a11-845980a1fd5c"
 
 [compat]
-<<<<<<< HEAD
-Gridap = "0.11, 0.12, 0.13, 0.14"
-julia = "1.0"
-=======
 Gridap = "0.14"
 julia = "1.3"
->>>>>>> 4b890ec6
 
 [extras]
 Test = "8dfed614-e22c-5e08-85e1-65c5234f0b40"
