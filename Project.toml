--- conflicted
+++ resolved
@@ -23,12 +23,8 @@
 WriteVTK = "64499a7a-5c06-52f2-abe2-ccb03c286192"
 
 [compat]
-<<<<<<< HEAD
-julia = "1.0"
-=======
 Gridap = "0.15"
 julia = "1.3"
->>>>>>> 7843c80d
 
 [extras]
 Test = "8dfed614-e22c-5e08-85e1-65c5234f0b40"
