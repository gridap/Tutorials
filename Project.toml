--- conflicted
+++ resolved
@@ -15,10 +15,7 @@
 Random = "9a3f8284-a2c9-5f02-9a11-845980a1fd5c"
 
 [compat]
-<<<<<<< HEAD
-=======
 Gridap = "0.8"
->>>>>>> 388f0aad
 julia = "1.0"
 
 [extras]
